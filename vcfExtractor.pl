--- conflicted
+++ resolved
@@ -20,15 +20,9 @@
 my $scriptname = basename($0);
 my $version = "v7.15.121217";
 
-<<<<<<< HEAD
 print colored("*" x 75, 'bold yellow on_black'), "\n";
 print colored("\tDEVELOPMENT VERSION ($version) OF VCF EXTRACTOR", 'bold yellow on_black'), "\n";
 print colored("*" x 75, 'bold yellow on_black'), "\n\n"; 
-=======
-print colored("*" x 80, 'bold yellow on_black'), "\n";
-print colored("\tDEVELOPMENT VERSION ($version) OF VCF EXTRACTOR", 'bold yellow on_black'), "\n";
-print colored("*" x 80, 'bold yellow on_black'), "\n\n";
->>>>>>> db1a7b6e
 
 my $description = <<"EOT";
 Parse an Ion Torrent or Ion Reporter VCF file. By default, this program will output 
@@ -73,7 +67,6 @@
 USAGE: $scriptname [options] [-f {1,2,3}] <input_vcf_file>
 
     Program Options
-<<<<<<< HEAD
     -a, --annot     Add IR and Oncomine OVAT annotation information to output if available.
     -V, --Verbose   Print additional information during processing.
     -c, --cfdna     Data is from a cfDNA run, and some metrics and thresholds will be different.
@@ -99,34 +92,10 @@
     -N, --NOCALL    Remove 'NOCALL' entries from output
     -O, --OVAT      Only report Oncomine Annotated Variants.
     -H, --HS        Print out only variants that have a Hotspot ID (NOT YET IMPLEMENTED).
-=======
-    -a, --annot       Add IR and Oncomine OVAT annotation information to output if available.
-    -s, --snpeff      Add SnpEff annotations if available.
-    -V, --Verbose     Print additional information during processing.
-    -o, --output      Send output to custom file.  Default is STDOUT.
-    -v, --version     Version information
-    -h, --help        Print this help   information
-
-    Filter and Output Options
-    -p, --positions    Output only variants at this position.  Format is "chr<x>:######" 
-    -c, --cosid        Look for variant with matching COSMIC ID (or other Hotspot ID)
-    -g, --gene         Filter variant calls by gene id. Can input a single value or comma separated list of gene
-                       ids to query. Can only be used with the '--annot' option as the 
-                       annotations have to come from IR.
-    -l, --lookup       Read a list of variants from a file to query the VCF. 
-    -f, --fuzzy        Less precise (fuzzy) position match. Strip off n digits from the position string.
-                       MUST be used with a query option (e.g. -p, -c, -l), and can not trim more than 3 
-                       digits from string.
-    -n, --noref        Output reference calls.  Ref calls filtered out by default
-    -N, --NOCALL       Remove 'NOCALL' entries from output
-    -O, --OVAT         Only report Oncomine Annotated Variants.
-    -H, --HS           Print out only variants that have a Hotspot ID (NOT YET IMPLEMENTED).
->>>>>>> db1a7b6e
 EOT
 
 my $help;
 my $ver_info;
-<<<<<<< HEAD
 my $outfile;
 my $positions;
 my $lookup;
@@ -159,56 +128,6 @@
             "HS|H"          => \$hotspots,
             "help|h"        => \$help )
         or die "\n$usage";
-=======
-#my $outfile;
-#my $positions;
-#my $lookup;
-#my $fuzzy;
-#my $noref;
-#my $nocall;
-#my $hsids;
-#my $annots;
-#my $ovat_filter;
-#my $verbose;
-#my $gene;
-#my $hotspots;
-#my $snpeff;
-
-my %opts;
-GetOptions( \%opts, 
-    "output|o=s",
-    "annot|a",
-    "snpeff|s",
-    "OVAT|O",
-    "cosid|c=s",
-    "NOCALL|N",
-    "positions|p=s",
-    "lookup|l=s",
-    "fuzzy|f=i",
-    "noref|n", 
-    "gene|g=s",
-    "Verbose|V",
-    "HS|H",
-    "version|v"  => \$ver_info,
-    "help|h"     => \$help,  
-) or die "\n$usage";
-#GetOptions( "output|o=s"    => \$outfile,
-            #"annot|a"       => \$annots,
-            #"snpeff|s"      => \$snpeff,
-            #"OVAT|O"        => \$ovat_filter,
-            #"cosid|c=s"     => \$hsids,
-            #"NOCALL|N"      => \$nocall,
-            #"pos|p=s"       => \$positions,
-            #"lookup|l=s"    => \$lookup,
-            #"fuzzy|f=i"     => \$fuzzy,
-            #"noref|n"       => \$noref,
-            #"gene|g=s"      => \$gene,
-            #"version|v"     => \$ver_info,
-            #"Verbose|V"     => \$verbose,
-            #"HS|H"          => \$hotspots,
-            #"help|h"        => \$help )
-        #or die "\n$usage";
->>>>>>> db1a7b6e
 
 sub help {
 	printf "%s - %s\n\n%s\n\n%s\n", $scriptname, $version, $description, $usage;
@@ -264,7 +183,6 @@
 }
 
 # Throw a warning if using the ovat filter without asking for OVAT annotations.
-<<<<<<< HEAD
 if ( $ovat_filter ) {
     if ($cfdna) {
         die "$err Can no combine the cfDNA option with the OVAT option at this time ",
@@ -285,11 +203,6 @@
     print '-'x25 . '  DEBUG  ' . '-'x25, "\n";
     print "Outputting data for position $debug_pos only.\n";
     print '-'x59, "\n";
-=======
-if ( $opts{'OVAT'} && ! $opts{'annot'}) {
-    print "$info Requested Oncomine annotation filter without adding the OVAT annotations. Auto adding the OVAT annotations!\n" if $opts{'verbose'};
-    $opts{'annot'}=1;
->>>>>>> db1a7b6e
 }
 
 # Make sure VCF has been passed to script.
@@ -298,15 +211,11 @@
     print $usage;
     exit 1;
 }
-<<<<<<< HEAD
 
 # TODO:
 # Overhaul this and clean it up a bit.  We're doing several different methods to 
 # set up the same list and this can be streamlined and made more clear.
 #
-=======
-=cut 
->>>>>>> db1a7b6e
 # Parse the lookup file and add variants to the postions list if processing batch-wise
 my @valid_hs_ids = qw( BT COSM OM OMINDEL MCH PM_COSM PM_B PM_D PM_MCH PM_E CV MAN );
 if ($lookup) {
@@ -407,7 +316,6 @@
 my ($ir_annot,$ovat_annot);
 ( grep { /OncomineVariantAnnotation/ } @header ) ? ($ovat_annot = 1) : ($ovat_annot = 0);
 ( grep { /IonReporterExportVersion/ } @header ) ? ($ir_annot = 1) : ($ir_annot = 0);
-<<<<<<< HEAD
 
 if ( $annots && $ir_annot == 0 ) {
     die "$err IR output selected, but VCF does not appear to have been run through IR!\n";
@@ -433,22 +341,12 @@
         exit 1; 
     }
 }
-=======
-die "$err IR output selected, but VCF does not appear to have been run through IR!\n" if ( $annots && $ir_annot == 0 ); 
-
-# Check for snpeff annotations.
-my $snpeff_annot;
-( grep /SnpEffCmd/, @header) ? ($snpeff_annot = 1) : ($snpeff_annot = 0);
-die "$err SnpEff annotation output selected, but SnpEff was not run on this VCF file. Run SnpEff first and try again.\n" if ($snpeff and $snpeff_annot == 0);
-close $vcf_fh;
->>>>>>> db1a7b6e
 
 # Get the data from VCF Tools
 my @wanted_fields = qw(%CHROM:%POS %REF %ALT %FILTER %INFO/FR %INFO/OID %INFO/OPOS 
     %INFO/OREF %INFO/OALT %INFO/OMAPALT --- --- [%GTR %AF %FRO %RO %FAO %AO %DP]);
 
 if ($annots) {
-<<<<<<< HEAD
     $wanted_fields[10] = '%INFO/FUNC';
 }
 
@@ -461,21 +359,6 @@
 
 my $vcf_format = join('\t', @wanted_fields);
 my @extracted_data = qx( vcf-query $input_vcf -f "$vcf_format\n" );
-=======
-    $vcfFormat = "'%CHROM:%POS\t%REF\t%ALT\t%FILTER\t%INFO/FR\t%INFO/OID\t%INFO/OPOS\t%INFO/OREF\t%INFO/OALT\t%INFO/OMAPALT\t%INFO/FUNC\t[%GT\t%AF\t%FRO\t%RO\t%FAO\t%AO\t%DP]\n'";
-} 
-elsif ($snpeff_annot) {
-    $vcfFormat = "'%CHROM:%POS\t%REF\t%ALT\t%FILTER\t%INFO/FR\t%INFO/OID\t%INFO/OPOS\t%INFO/OREF\t%INFO/OALT\t%INFO/OMAPALT\t%INFO/ANN\t[%GT\t%AF\t%FRO\t%RO\t%FAO\t%AO\t%DP]\n'";
-} else {
-    $vcfFormat = "'%CHROM:%POS\t%REF\t%ALT\t%FILTER\t%INFO/FR\t%INFO/OID\t%INFO/OPOS\t%INFO/OREF\t%INFO/OALT\t%INFO/OMAPALT\t---\t[%GTR\t%AF\t%FRO\t%RO\t%FAO\t%AO\t%DP]\n'";
-}
-
-#my @extracted_data = qx/ vcf-query $inputVCF -f $vcfFormat /;
-my @extracted_data = qx/bcftools query -f $vcfFormat $inputVCF/;
-
-dd \@extracted_data;
-exit;
->>>>>>> db1a7b6e
 
 # Read in the VCF file data and create a hash
 my %vcf_data = parse_data( \@extracted_data );
